package prereq

import (
	"fmt"
	"strings"

	admissionv1beta1 "k8s.io/api/admissionregistration/v1beta1"
	"k8s.io/apiextensions-apiserver/pkg/client/clientset/clientset"
	kerrors "k8s.io/apimachinery/pkg/api/errors"
	metav1 "k8s.io/apimachinery/pkg/apis/meta/v1"
	"k8s.io/apimachinery/pkg/apis/meta/v1/unstructured"
	"k8s.io/apimachinery/pkg/runtime"
	"k8s.io/apimachinery/pkg/runtime/schema"
	"k8s.io/client-go/dynamic"
	clientv1beta1 "k8s.io/client-go/kubernetes/typed/admissionregistration/v1beta1"

	"github.com/kudobuilder/kudo/pkg/engine/health"
	"github.com/kudobuilder/kudo/pkg/kudoctl/clog"
	"github.com/kudobuilder/kudo/pkg/kudoctl/kube"
	"github.com/kudobuilder/kudo/pkg/kudoctl/kudoinit"
	"github.com/kudobuilder/kudo/pkg/kudoctl/verifier"
	"github.com/kudobuilder/kudo/pkg/util/kudo"
)

// Ensure IF is implemented
var _ kudoinit.Step = &KudoWebHook{}

type KudoWebHook struct {
	opts kudoinit.Options
}

const (
<<<<<<< HEAD
	certManagerAPIVersion         = "v1alpha2"
	instanceValidationWebHookName = "kudo-manager-instance-validation-webhook-config"
=======
	certManagerAPIVersion        = "v1alpha2"
	certManagerControllerVersion = "v0.12.0"
)

var (
	certManagerControllerImageSuffix = fmt.Sprintf("cert-manager-controller:%s", certManagerControllerVersion)
>>>>>>> 704f97db
)

func NewWebHookInitializer(options kudoinit.Options) KudoWebHook {
	return KudoWebHook{
		opts: options,
	}
}

<<<<<<< HEAD
func (k KudoWebHook) String() string {
	return "webhook"
}

func (k KudoWebHook) PreInstallVerify(client *kube.Client) verify.Result {
=======
func (k kudoWebHook) PreInstallVerify(client *kube.Client) verifier.Result {
>>>>>>> 704f97db
	if !k.opts.HasWebhooksEnabled() {
		return verifier.NewResult()
	}
	return validateCertManagerInstallation(client)
}

func (k KudoWebHook) VerifyInstallation(client *kube.Client) verify.Result {
	if !k.opts.HasWebhooksEnabled() {
		return verify.NewResult()
	}

	result := verify.NewResult()

	result.Merge(validateCertManagerInstallation(client))

	// TODO: Verify that cert-manager Issuer and Certificate are installed
	// TODO: Verify that validating webhook is installed

	return result
}

func (k KudoWebHook) Install(client *kube.Client) error {
	if !k.opts.HasWebhooksEnabled() {
		return nil
	}

	if err := installUnstructured(client.DynamicClient, certificate(k.opts.Namespace)); err != nil {
		return err
	}
	if err := installAdmissionWebhook(client.KubeClient.AdmissionregistrationV1beta1(), instanceUpdateValidatingWebhook(k.opts.Namespace)); err != nil {
		return err
	}
	return nil
}

func UninstallWebHook(client *kube.Client, options kudoinit.Options) error {
	err := client.KubeClient.AdmissionregistrationV1().ValidatingWebhookConfigurations().Delete(instanceValidationWebHookName, &metav1.DeleteOptions{})
	if err != nil {
		return fmt.Errorf("failed to uninstall WebHook: %v", err)
	}
	return nil
}

func (k KudoWebHook) Resources() []runtime.Object {
	if !k.opts.HasWebhooksEnabled() {
		return make([]runtime.Object, 0)
	}

	av := instanceUpdateValidatingWebhook(k.opts.Namespace)
	cert := certificate(k.opts.Namespace)
	objs := []runtime.Object{&av}
	for _, c := range cert {
		c := c
		objs = append(objs, &c)
	}
	return objs
}

func validateCertManagerInstallation(client *kube.Client) verifier.Result {
	result := verifier.NewResult()
	result.Merge(validateCrdVersion(client.ExtClient, "certificates.cert-manager.io", certManagerAPIVersion))
	result.Merge(validateCrdVersion(client.ExtClient, "issuers.cert-manager.io", certManagerAPIVersion))

	if !result.IsEmpty() {
		return result
	}

	deployment, err := client.KubeClient.AppsV1().Deployments("cert-manager").Get("cert-manager", metav1.GetOptions{})
	if err != nil {
		return verifier.NewWarning(fmt.Sprintf("failed to get cert-manager deployment in namespace cert-manager. Make sure cert-manager is running (%s)", err))
	}
	if len(deployment.Spec.Template.Spec.Containers) < 1 {
		return verifier.NewWarning("failed to validate cert-manager controller deployment. Spec had no containers")
	}
	if !strings.HasSuffix(deployment.Spec.Template.Spec.Containers[0].Image, certManagerControllerImageSuffix) {
		return verifier.NewWarning(fmt.Sprintf("cert-manager deployment had unexpected version. expected %s in controller image name but found %s", certManagerControllerVersion, deployment.Spec.Template.Spec.Containers[0].Image))
	}

	if err := health.IsHealthy(deployment); err != nil {
		return verifier.NewWarning("cert-manager seems not to be running correctly. Make sure cert-manager is working")
	}

	return verifier.NewResult()
}

func validateCrdVersion(extClient clientset.Interface, crdName string, expectedVersion string) verifier.Result {
	certCRD, err := extClient.ApiextensionsV1().CustomResourceDefinitions().Get(crdName, metav1.GetOptions{})
	if err != nil {
		if kerrors.IsNotFound(err) {
			return verifier.NewError(fmt.Sprintf("failed to find CRD '%s': %s", crdName, err))
		}
		return verifier.NewError(fmt.Sprintf("Failed to retrieve CRD '%s': %s", crdName, err))
	}
	crdVersion := certCRD.Spec.Versions[0].Name

	if crdVersion != expectedVersion {
		return verifier.NewError(fmt.Sprintf("invalid CRD version found for '%s': %s instead of %s", crdName, crdVersion, expectedVersion))
	}
	return verifier.NewResult()
}

// installUnstructured accepts kubernetes resource as unstructured.Unstructured and installs it into cluster
func installUnstructured(dynamicClient dynamic.Interface, items []unstructured.Unstructured) error {
	for _, item := range items {
		obj := item
		gvk := item.GroupVersionKind()
		_, err := dynamicClient.Resource(schema.GroupVersionResource{
			Group:    gvk.Group,
			Version:  gvk.Version,
			Resource: fmt.Sprintf("%ss", strings.ToLower(gvk.Kind)), // since we know what kinds are we dealing with here, this is OK
		}).Namespace(obj.GetNamespace()).Create(&obj, metav1.CreateOptions{})
		if kerrors.IsAlreadyExists(err) {
			clog.V(4).Printf("resource %s already registered", obj.GetName())
		} else if err != nil {
			return fmt.Errorf("Error when creating resource %s/%s. %v", obj.GetName(), obj.GetNamespace(), err)
		}
	}
	return nil
}

func installAdmissionWebhook(client clientv1beta1.ValidatingWebhookConfigurationsGetter, webhook admissionv1beta1.ValidatingWebhookConfiguration) error {
	_, err := client.ValidatingWebhookConfigurations().Create(&webhook)
	if kerrors.IsAlreadyExists(err) {
		clog.V(4).Printf("admission webhook %v already registered", webhook.Name)
		return nil
	}
	return err
}

func instanceUpdateValidatingWebhook(ns string) admissionv1beta1.ValidatingWebhookConfiguration {
	namespacedScope := admissionv1beta1.NamespacedScope
	failedType := admissionv1beta1.Fail
	equivalentType := admissionv1beta1.Equivalent
	noSideEffects := admissionv1beta1.SideEffectClassNone
	return admissionv1beta1.ValidatingWebhookConfiguration{
		ObjectMeta: metav1.ObjectMeta{
			Name: instanceValidationWebHookName,
			Annotations: map[string]string{
				"cert-manager.io/inject-ca-from": fmt.Sprintf("%s/kudo-webhook-server-certificate", ns),
			},
		},
		TypeMeta: metav1.TypeMeta{
			Kind:       "ValidatingWebhookConfiguration",
			APIVersion: "admissionregistration.k8s.io/v1beta1",
		},
		Webhooks: []admissionv1beta1.ValidatingWebhook{
			{
				Name: "instance-validation.kudo.dev",
				Rules: []admissionv1beta1.RuleWithOperations{
					{
						Operations: []admissionv1beta1.OperationType{"CREATE", "UPDATE"},
						Rule: admissionv1beta1.Rule{
							APIGroups:   []string{"kudo.dev"},
							APIVersions: []string{"v1beta1"},
							Resources:   []string{"instances"},
							Scope:       &namespacedScope,
						},
					},
				},
				FailurePolicy: &failedType, // this means that the request to update instance would fail, if webhook is not up
				MatchPolicy:   &equivalentType,
				SideEffects:   &noSideEffects,
				ClientConfig: admissionv1beta1.WebhookClientConfig{
					Service: &admissionv1beta1.ServiceReference{
						Name:      "kudo-controller-manager-service",
						Namespace: ns,
						Path:      kudo.String("/validate-kudo-dev-v1beta1-instance"),
					},
				},
			},
		},
	}
}

func certificate(ns string) []unstructured.Unstructured {
	return []unstructured.Unstructured{
		{
			Object: map[string]interface{}{
				"apiVersion": "cert-manager.io/v1alpha2",
				"kind":       "Issuer",
				"metadata": map[string]interface{}{
					"name":      "selfsigned-issuer",
					"namespace": ns,
				},
				"spec": map[string]interface{}{
					"selfSigned": map[string]interface{}{},
				},
			},
		},
		{
			Object: map[string]interface{}{
				"apiVersion": "cert-manager.io/v1alpha2",
				"kind":       "Certificate",
				"metadata": map[string]interface{}{
					"name":      "kudo-webhook-server-certificate",
					"namespace": ns,
				},
				"spec": map[string]interface{}{
					"commonName": "kudo-controller-manager-service.kudo-system.svc",
					"dnsNames":   []string{"kudo-controller-manager-service.kudo-system.svc"},
					"issuerRef": map[string]interface{}{
						"kind": "Issuer",
						"name": "selfsigned-issuer",
					},
					"secretName": "kudo-webhook-server-secret",
				},
			},
		},
	}
}<|MERGE_RESOLUTION|>--- conflicted
+++ resolved
@@ -30,17 +30,13 @@
 }
 
 const (
-<<<<<<< HEAD
 	certManagerAPIVersion         = "v1alpha2"
+	certManagerControllerVersion  = "v0.12.0"
 	instanceValidationWebHookName = "kudo-manager-instance-validation-webhook-config"
-=======
-	certManagerAPIVersion        = "v1alpha2"
-	certManagerControllerVersion = "v0.12.0"
 )
 
 var (
 	certManagerControllerImageSuffix = fmt.Sprintf("cert-manager-controller:%s", certManagerControllerVersion)
->>>>>>> 704f97db
 )
 
 func NewWebHookInitializer(options kudoinit.Options) KudoWebHook {
@@ -49,27 +45,23 @@
 	}
 }
 
-<<<<<<< HEAD
 func (k KudoWebHook) String() string {
 	return "webhook"
 }
 
-func (k KudoWebHook) PreInstallVerify(client *kube.Client) verify.Result {
-=======
-func (k kudoWebHook) PreInstallVerify(client *kube.Client) verifier.Result {
->>>>>>> 704f97db
+func (k KudoWebHook) PreInstallVerify(client *kube.Client) verifier.Result {
 	if !k.opts.HasWebhooksEnabled() {
 		return verifier.NewResult()
 	}
 	return validateCertManagerInstallation(client)
 }
 
-func (k KudoWebHook) VerifyInstallation(client *kube.Client) verify.Result {
-	if !k.opts.HasWebhooksEnabled() {
-		return verify.NewResult()
-	}
-
-	result := verify.NewResult()
+func (k KudoWebHook) VerifyInstallation(client *kube.Client) verifier.Result {
+	if !k.opts.HasWebhooksEnabled() {
+		return verifier.NewResult()
+	}
+
+	result := verifier.NewResult()
 
 	result.Merge(validateCertManagerInstallation(client))
 
