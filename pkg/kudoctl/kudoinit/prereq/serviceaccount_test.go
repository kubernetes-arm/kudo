package prereq

import (
	"testing"

	v1 "k8s.io/api/core/v1"

	"github.com/stretchr/testify/assert"
	rbac "k8s.io/api/rbac/v1"
	metav1 "k8s.io/apimachinery/pkg/apis/meta/v1"
	"k8s.io/apimachinery/pkg/runtime"
	"k8s.io/client-go/kubernetes/fake"
	testing2 "k8s.io/client-go/testing"

	"github.com/kudobuilder/kudo/pkg/kudoctl/kube"
	"github.com/kudobuilder/kudo/pkg/kudoctl/kudoinit"
	"github.com/kudobuilder/kudo/pkg/kudoctl/verifier"
)

func TestPrereq_Fail_PreValidate_CustomServiceAccount(t *testing.T) {
	client := getFakeClient()

<<<<<<< HEAD
	init := NewServiceAccountInitializer(kudoinit.NewOptions("", "", "", "customSA", make([]string, 0), false))
=======
	init := NewInitializer(kudoinit.NewOptions("", "", "customSA", make([]string, 0), false))
>>>>>>> 3a22e56c

	result := verifier.NewResult()
	_ = init.PreInstallVerify(client, &result)

	assert.EqualValues(t, verifier.NewError("Service Account customSA does not exists - KUDO expects the serviceAccount to be present in the namespace kudo-system"), result)
}

func TestPrereq_Fail_PreValidate_CustomServiceAccount_MissingPermissions(t *testing.T) {
	client := getFakeClient()

	customSA := "customSA"

	mockListServiceAccounts(client, customSA)

<<<<<<< HEAD
	init := NewServiceAccountInitializer(kudoinit.NewOptions("", "", "", customSA, make([]string, 0), false))
=======
	init := NewInitializer(kudoinit.NewOptions("", "", customSA, make([]string, 0), false))
>>>>>>> 3a22e56c

	result := verifier.NewResult()
	_ = init.PreInstallVerify(client, &result)

	assert.EqualValues(t, verifier.NewError("Service Account customSA does not have cluster-admin role - KUDO expects the serviceAccount passed to be in the namespace kudo-system and to have cluster-admin role"), result)
}

func TestPrereq_Ok_PreValidate_CustomServiceAccount(t *testing.T) {
	client := getFakeClient()

	customSA := "customSA"
<<<<<<< HEAD
	opts := kudoinit.NewOptions("", "", "", customSA, make([]string, 0), false)
=======
	opts := kudoinit.NewOptions("", "", customSA, make([]string, 0), false)
>>>>>>> 3a22e56c

	mockListServiceAccounts(client, opts.ServiceAccount)
	mockListClusterRoleBindings(client, opts)

	init := NewServiceAccountInitializer(opts)
	result := verifier.NewResult()
	_ = init.PreInstallVerify(client, &result)

	assert.EqualValues(t, verifier.NewResult(), result)
}

func mockListServiceAccounts(client *kube.Client, saName string) {
	client.KubeClient.(*fake.Clientset).Fake.PrependReactor("list", "serviceaccounts", func(action testing2.Action) (handled bool, ret runtime.Object, err error) {
		sa := v1.ServiceAccount{
			ObjectMeta: metav1.ObjectMeta{
				Name: saName,
			},
			Secrets:                      nil,
			ImagePullSecrets:             nil,
			AutomountServiceAccountToken: nil,
		}
		sal := &v1.ServiceAccountList{
			Items: []v1.ServiceAccount{sa},
		}
		return true, sal, nil
	})
}

func mockListClusterRoleBindings(client *kube.Client, opts kudoinit.Options) {
	client.KubeClient.(*fake.Clientset).Fake.PrependReactor("list", "clusterrolebindings", func(action testing2.Action) (handled bool, ret runtime.Object, err error) {
		subject := rbac.Subject{
			Kind:      "",
			Name:      opts.ServiceAccount,
			Namespace: opts.Namespace,
		}

		crb := rbac.ClusterRoleBinding{
			Subjects: []rbac.Subject{subject},
			RoleRef: rbac.RoleRef{
				Name: "cluster-admin",
			},
		}
		crbList := &rbac.ClusterRoleBindingList{
			Items: []rbac.ClusterRoleBinding{crb},
		}
		return true, crbList, nil
	})
}<|MERGE_RESOLUTION|>--- conflicted
+++ resolved
@@ -20,11 +20,7 @@
 func TestPrereq_Fail_PreValidate_CustomServiceAccount(t *testing.T) {
 	client := getFakeClient()
 
-<<<<<<< HEAD
-	init := NewServiceAccountInitializer(kudoinit.NewOptions("", "", "", "customSA", make([]string, 0), false))
-=======
-	init := NewInitializer(kudoinit.NewOptions("", "", "customSA", make([]string, 0), false))
->>>>>>> 3a22e56c
+	init := NewServiceAccountInitializer(kudoinit.NewOptions("", "", "", "customSA", make([]string, 0), false, false))
 
 	result := verifier.NewResult()
 	_ = init.PreInstallVerify(client, &result)
@@ -39,11 +35,7 @@
 
 	mockListServiceAccounts(client, customSA)
 
-<<<<<<< HEAD
-	init := NewServiceAccountInitializer(kudoinit.NewOptions("", "", "", customSA, make([]string, 0), false))
-=======
-	init := NewInitializer(kudoinit.NewOptions("", "", customSA, make([]string, 0), false))
->>>>>>> 3a22e56c
+	init := NewServiceAccountInitializer(kudoinit.NewOptions("", "", "", customSA, make([]string, 0), false, false))
 
 	result := verifier.NewResult()
 	_ = init.PreInstallVerify(client, &result)
@@ -55,11 +47,7 @@
 	client := getFakeClient()
 
 	customSA := "customSA"
-<<<<<<< HEAD
-	opts := kudoinit.NewOptions("", "", "", customSA, make([]string, 0), false)
-=======
-	opts := kudoinit.NewOptions("", "", customSA, make([]string, 0), false)
->>>>>>> 3a22e56c
+	opts := kudoinit.NewOptions("", "", "", customSA, make([]string, 0), false, false)
 
 	mockListServiceAccounts(client, opts.ServiceAccount)
 	mockListClusterRoleBindings(client, opts)
