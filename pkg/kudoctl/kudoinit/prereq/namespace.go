package prereq

import (
	"fmt"

	v1 "k8s.io/api/core/v1"
	kerrors "k8s.io/apimachinery/pkg/api/errors"
	metav1 "k8s.io/apimachinery/pkg/apis/meta/v1"
	"k8s.io/apimachinery/pkg/runtime"

	"github.com/kudobuilder/kudo/pkg/kudoctl/clog"
	"github.com/kudobuilder/kudo/pkg/kudoctl/kube"
	"github.com/kudobuilder/kudo/pkg/kudoctl/kudoinit"
	"github.com/kudobuilder/kudo/pkg/kudoctl/verifier"
)

// Ensure IF is implemented
var _ kudoinit.Step = &KudoNamespace{}

type KudoNamespace struct {
	opts kudoinit.Options
	ns   *v1.Namespace
}

<<<<<<< HEAD
func NewNamespaceInitializer(options kudoinit.Options) KudoNamespace {
	return KudoNamespace{
		opts: options,
		ns:   generateSysNamespace(options.Namespace),
	}
}

func (o KudoNamespace) String() string {
	return "namespace"
}

func (o KudoNamespace) PreInstallVerify(client *kube.Client) verify.Result {
=======
func (o kudoNamespace) PreInstallVerify(client *kube.Client) verifier.Result {
>>>>>>> 704f97db
	// We only manage kudo-system namespace. For others we expect they exist.
	if !o.opts.IsDefaultNamespace() {
		_, err := client.KubeClient.CoreV1().Namespaces().Get(o.opts.Namespace, metav1.GetOptions{})
		if kerrors.IsNotFound(err) {
			return verifier.NewError(fmt.Sprintf("Namespace %s does not exist - KUDO expects that any namespace except the default %s is created beforehand", o.opts.Namespace, kudoinit.DefaultNamespace))
		}
	}
	return verifier.NewResult()
}

func (o KudoNamespace) VerifyInstallation(client *kube.Client) verify.Result {
	_, err := client.KubeClient.CoreV1().Namespaces().Get(o.opts.Namespace, metav1.GetOptions{})
	if kerrors.IsNotFound(err) {
		return verify.NewError(fmt.Sprintf("namespace %s does not exist", o.opts.Namespace))
	}
	return verify.NewResult()
}

func (o KudoNamespace) Install(client *kube.Client) error {
	_, err := client.KubeClient.CoreV1().Namespaces().Create(o.ns)
	if kerrors.IsAlreadyExists(err) {
		clog.V(4).Printf("namespace %v already exists", o.ns.Name)
		return nil
	}
	return err
}

func (o KudoNamespace) Resources() []runtime.Object {
	if !o.opts.IsDefaultNamespace() {
		return make([]runtime.Object, 0)
	}
	return []runtime.Object{o.ns}
}

// generateSysNamespace builds the system namespace
func generateSysNamespace(namespace string) *v1.Namespace {
	labels := kudoinit.GenerateLabels(map[string]string{})
	return &v1.Namespace{
		ObjectMeta: metav1.ObjectMeta{
			Labels: labels,
			Name:   namespace,
		},
		TypeMeta: metav1.TypeMeta{
			Kind:       "Namespace",
			APIVersion: "v1",
		},
	}
}<|MERGE_RESOLUTION|>--- conflicted
+++ resolved
@@ -22,7 +22,6 @@
 	ns   *v1.Namespace
 }
 
-<<<<<<< HEAD
 func NewNamespaceInitializer(options kudoinit.Options) KudoNamespace {
 	return KudoNamespace{
 		opts: options,
@@ -34,10 +33,7 @@
 	return "namespace"
 }
 
-func (o KudoNamespace) PreInstallVerify(client *kube.Client) verify.Result {
-=======
-func (o kudoNamespace) PreInstallVerify(client *kube.Client) verifier.Result {
->>>>>>> 704f97db
+func (o KudoNamespace) PreInstallVerify(client *kube.Client) verifier.Result {
 	// We only manage kudo-system namespace. For others we expect they exist.
 	if !o.opts.IsDefaultNamespace() {
 		_, err := client.KubeClient.CoreV1().Namespaces().Get(o.opts.Namespace, metav1.GetOptions{})
@@ -48,12 +44,12 @@
 	return verifier.NewResult()
 }
 
-func (o KudoNamespace) VerifyInstallation(client *kube.Client) verify.Result {
+func (o KudoNamespace) VerifyInstallation(client *kube.Client) verifier.Result {
 	_, err := client.KubeClient.CoreV1().Namespaces().Get(o.opts.Namespace, metav1.GetOptions{})
 	if kerrors.IsNotFound(err) {
-		return verify.NewError(fmt.Sprintf("namespace %s does not exist", o.opts.Namespace))
+		return verifier.NewError(fmt.Sprintf("namespace %s does not exist", o.opts.Namespace))
 	}
-	return verify.NewResult()
+	return verifier.NewResult()
 }
 
 func (o KudoNamespace) Install(client *kube.Client) error {
