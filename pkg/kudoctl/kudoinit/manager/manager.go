--- conflicted
+++ resolved
@@ -40,17 +40,16 @@
 	}
 }
 
-<<<<<<< HEAD
-func (m Initializer) InstalledVersion(client *kube.Client) (string, error) {
-	return "", nil
-=======
 func (m Initializer) PreInstallVerify(client *kube.Client) verify.Result {
 	return verify.NewResult()
 }
 
+func (m Initializer) InstalledVersion(client *kube.Client) (string, error) {
+	return "", nil
+}
+
 func (m Initializer) String() string {
 	return "kudo controller"
->>>>>>> 0d39b751
 }
 
 // Install uses Kubernetes client to install KUDO.
